--- conflicted
+++ resolved
@@ -46,13 +46,10 @@
 
 [dev-dependencies]
 actix-rt = "*"
-<<<<<<< HEAD
 reqwest = { version = "0.11", default-features = false, features = ["json", "rustls-tls"]}
 tokio = { version = "1" }
-=======
 
 # TODO: uncomment this when we exclude roapi-http from root workspace
 # [profile.release]
 # lto = true
-# codegen-units = 1
->>>>>>> 6dd58dc9
+# codegen-units = 1